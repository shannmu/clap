--- conflicted
+++ resolved
@@ -21,12 +21,7 @@
     name: Test
     strategy:
       matrix:
-<<<<<<< HEAD
         build: [stable, linux, windows, mac, nightly, minimal, default, next]
-=======
-        os: ["ubuntu-latest", "windows-latest", "macos-latest", "macos-14"]
-        rust: ["stable", "beta"]
->>>>>>> 51de7315
         include:
         - build: stable
           os: ubuntu-latest
@@ -41,7 +36,7 @@
           rust: "beta"
           features: "full"
         - build: mac
-          os: macos-latest
+          os: macos-14
           rust: "beta"
           features: "full"
         - build: nightly
@@ -70,7 +65,6 @@
       with:
         toolchain: ${{ matrix.rust }}
     - uses: Swatinem/rust-cache@v2
-<<<<<<< HEAD
     - name: Build
       run: make build-${{matrix.features}}
     - name: Test
@@ -82,13 +76,6 @@
       run: make test-minimal ARGS='--manifest-path Cargo.toml'
     - name: Test dynamic completions
       run: cargo test -p clap_complete -F unstable-dynamic
-=======
-    - uses: taiki-e/install-action@cargo-hack
-    - name: Build
-      run: cargo test --workspace --no-run
-    - name: Test
-      run: cargo hack test --feature-powerset --workspace
->>>>>>> 51de7315
   latest:
     name: "Check latest dependencies"
     strategy:
@@ -112,7 +99,6 @@
     - name: Update dependencues
       run: cargo update
     - name: Build
-<<<<<<< HEAD
       run: make build-${{matrix.features}}
     - name: Test
       run: make test-${{matrix.features}}
@@ -122,9 +108,4 @@
       if: matrix.build == 'minimal'
       run: make test-minimal ARGS='--manifest-path Cargo.toml'
     - name: Test dynamic completions
-      run: cargo test -p clap_complete -F unstable-dynamic
-=======
-      run: cargo test --workspace --no-run
-    - name: Test
-      run: cargo hack test --feature-powerset --workspace
->>>>>>> 51de7315
+      run: cargo test -p clap_complete -F unstable-dynamic